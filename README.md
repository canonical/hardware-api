# Hardware Information API (hwapi)

The repo contains the API server and client for retrieving hardware information.

## Prerequisites for Deploying Locally

<<<<<<< HEAD
- `poetry` vesion 1.6.1 or later for servier deployment
  (https://python-poetry.org/docs/)
- `rust` and `cargo` for client deployment
  (https://www.rust-lang.org/tools/install)
=======
* Install [docker](https://docs.docker.com/engine/install/ubuntu/) and [setup permissions](https://docs.docker.com/engine/install/linux-postinstall/) for server deployment
* Install `rust` and `cargo` for client deployment (https://www.rust-lang.org/tools/install)

>>>>>>> 64b2975d

## Running API Server With Docker

Go to the `server/` directory in the project. The following command builds the hwapi server:

```bash
:server$ docker-compose up --attach-dependencies --build hwapi-dev
```

<<<<<<< HEAD
Then you can access the server via this URL: http://127.0.0.1:8000

For information regarding accessing the API schema, read
[server README](./server/README.md)
=======
If you don't have any db initialised (in the `server/data/hwapi.db` location), the command above will also initialise a DB with sample data.

Now you can access the server via this URL: http://127.0.0.1:8080
>>>>>>> 64b2975d

## Accessing API schema

You can retrieve API schema in HTML, YAML, and JSON formats:

<<<<<<< HEAD
- To access the HTML view for the API schema, just run the server and follow the
  [/#docs](http://127.0.0.1:8000/#docs) endpoint.
- A self-contained HTML representation of the schema is also included in the
  repository: [openapi.html](./server/schemas/openapi.html).
- Retrieve the schema in YAML from the running service by following the
  [/openapi.yaml](http://127.0.0.1:8000/v1/openapi.yaml) endpoint
- A copy of the [openapi.yaml](./server/schemas/openapi.yaml) is included in the
  repo, and it is enforced by a CI automation to be up to date.
- For getting its JSON version, follow the
  [/openapi.json](http://127.0.0.1:8000/openapi.json) endpoint.
=======
- To access the HTML view for the API schema, just run the server and follow the [/#docs](http://127.0.0.1:8080/#docs) endpoint.
- A self-contained HTML representation of the schema is also included in the repository: [openapi.html](./server/schemas/openapi.html).
- Retrieve the schema in YAML from the running service by following the [/openapi.yaml](http://127.0.0.1:8080/v1/openapi.yaml) endpoint
- A copy of the [openapi.yaml](./server/schemas/openapi.yaml) is included in the repo, and it is enforced by a CI automation to be up to date.
- For getting its JSON version, follow the [/openapi.json](http://127.0.0.1:8080/openapi.json) endpoint.

>>>>>>> 64b2975d

## Build the library (`hwlib`)

For now, the library contains the function to return a sample certification
status. It depends on the environment variable `CERTIFICATION_STATUS` and
accepts the following values:

- `0`: The system has not been seen (default behaviour even if the env variable
  is not defined).
- `1`: The system is partially certified (we haven't seen this specific system,
  but some of its hardware components have been tested on other systems).
- `2`: This system has been certified (but probably for other Ubuntu release).

```bash
$ cd client/hwlib
:client/hwlib$ cargo build
```

## Build and Run the Reference CLI Tool (`hwctl`)

```bash
$ export CERTIFICATION_STATUS=2
$ cd client/hwctl
:client/hwlib$ cargo run
```

This is the output you should get running the commands above:

```bash
    Finished dev [unoptimized + debuginfo] target(s) in 2.00s
Certified(
    CertifiedResponse {
        status: "Certified",
        os: OS {
            distributor: "Ubuntu",
            description: "Ubuntu 20.04.1 LTS",
            version: "20.04",
            codename: "focal",
            kernel: KernelPackage {
                name: "Linux",
                version: "5.4.0-42-generic",
                signature: "Sample Signature",
            },
            loaded_modules: [
                "module1",
                "module2",
            ],
        },
        bios: Bios {
            firmware_revision: "1.0",
            release_date: "2020-01-01",
            revision: "rev1",
            vendor: "BIOSVendor",
            version: "v1.0",
        },
    },
)
```

## Building `hwctl` snap

To build and install `hwctl` as a snap locally, do the following after
[installing snapcraft and a build provider for it](https://snapcraft.io/docs/snapcraft-setup):

```bash
snapcraft --bind-ssh # --verbose
sudo snap install ./hwctl_[version].snap --dangerous
```<|MERGE_RESOLUTION|>--- conflicted
+++ resolved
@@ -4,16 +4,12 @@
 
 ## Prerequisites for Deploying Locally
 
-<<<<<<< HEAD
-- `poetry` vesion 1.6.1 or later for servier deployment
+- `poetry` vesion 1.6.1 or later for server deployment
   (https://python-poetry.org/docs/)
 - `rust` and `cargo` for client deployment
   (https://www.rust-lang.org/tools/install)
-=======
 * Install [docker](https://docs.docker.com/engine/install/ubuntu/) and [setup permissions](https://docs.docker.com/engine/install/linux-postinstall/) for server deployment
 * Install `rust` and `cargo` for client deployment (https://www.rust-lang.org/tools/install)
-
->>>>>>> 64b2975d
 
 ## Running API Server With Docker
 
@@ -23,22 +19,17 @@
 :server$ docker-compose up --attach-dependencies --build hwapi-dev
 ```
 
-<<<<<<< HEAD
-Then you can access the server via this URL: http://127.0.0.1:8000
-
-For information regarding accessing the API schema, read
-[server README](./server/README.md)
-=======
 If you don't have any db initialised (in the `server/data/hwapi.db` location), the command above will also initialise a DB with sample data.
 
 Now you can access the server via this URL: http://127.0.0.1:8080
->>>>>>> 64b2975d
+
+For information regarding accessing the API schema, please read the 
+[server README](./server/README.md).
 
 ## Accessing API schema
 
 You can retrieve API schema in HTML, YAML, and JSON formats:
 
-<<<<<<< HEAD
 - To access the HTML view for the API schema, just run the server and follow the
   [/#docs](http://127.0.0.1:8000/#docs) endpoint.
 - A self-contained HTML representation of the schema is also included in the
@@ -49,14 +40,6 @@
   repo, and it is enforced by a CI automation to be up to date.
 - For getting its JSON version, follow the
   [/openapi.json](http://127.0.0.1:8000/openapi.json) endpoint.
-=======
-- To access the HTML view for the API schema, just run the server and follow the [/#docs](http://127.0.0.1:8080/#docs) endpoint.
-- A self-contained HTML representation of the schema is also included in the repository: [openapi.html](./server/schemas/openapi.html).
-- Retrieve the schema in YAML from the running service by following the [/openapi.yaml](http://127.0.0.1:8080/v1/openapi.yaml) endpoint
-- A copy of the [openapi.yaml](./server/schemas/openapi.yaml) is included in the repo, and it is enforced by a CI automation to be up to date.
-- For getting its JSON version, follow the [/openapi.json](http://127.0.0.1:8080/openapi.json) endpoint.
-
->>>>>>> 64b2975d
 
 ## Build the library (`hwlib`)
 
