name: Test build hwlib Rust package with sbuild
on:
  push:
    branches: [ 24.04 ]
    paths:
      - client/**
      - Cargo.*
      - ".github/workflows/test_hwlib_debian_build.yaml"
  pull_request:
    branches: [ 24.04 ]
    paths:
      - client/**
      - Cargo.*
      - ".github/workflows/test_hwlib_debian_build.yaml"
concurrency:
  group: ${{ github.workflow }}-${{ github.ref }}
  cancel-in-progress: true


jobs:
  validate-version:
    runs-on: [self-hosted, linux, large, noble, x64]
    defaults:
      run:
        working-directory: client
    steps:
      - uses: actions/checkout@v4
        with:
          fetch-depth: 0
      - uses: actions-rs/toolchain@v1
        with:
          profile: minimal
          toolchain: stable
          override: true
      - name: Get version from git tag
        id: get-version
        run: |
          VERSION=$(git describe --tags --match 'v*.*.*' --dirty)
          if [[ $VERSION == *-dirty ]]; then
            echo "Version includes -dirty. Ensure working tree is clean before building."
            exit 1
          fi
          # Extract base version (strip 'v', commit count, and hash)
          BASE_VERSION=$(echo "$VERSION" | sed -E 's/^v([0-9]+\.[0-9]+\.[0-9]+)(-.*)?$/\1/')
          echo "version=$BASE_VERSION" >> $GITHUB_OUTPUT
          echo "Git tag base version: $BASE_VERSION"
      - name: Check hwlib and hwctl Cargo versions
        run: |
          echo "Using Git tag version: ${{ steps.get-version.outputs.version }}"
          for manifest in hwlib/Cargo.toml hwctl/Cargo.toml; do
            CARGO_VERSION=$(cargo metadata --manifest-path "$manifest" --no-deps --format-version 1 | jq -r '.packages[0].version')
            if [[ $CARGO_VERSION != ${{ steps.get-version.outputs.version }} ]]; then
              echo "Version mismatch in $manifest: $CARGO_VERSION (expected ${{ steps.get-version.outputs.version }})"
              exit 1
            fi
          done
      - name: Check Debian changelog version
        run: |
          echo "Using Git tag version: ${{ steps.get-version.outputs.version }}"
          DEBIAN_VERSION=$(dpkg-parsechangelog --show-field Version | cut -d'~' -f1)
          if [[ $DEBIAN_VERSION != ${{ steps.get-version.outputs.version }} ]]; then
            echo "Debian changelog version mismatch: $DEBIAN_VERSION (expected ${{ steps.get-version.outputs.version }})"
            exit 1
          fi

  build:
    runs-on: [self-hosted, linux, large, noble, x64]
    defaults:
      run:
        working-directory: client
    needs: [validate-version]
    steps:
    - name: Checkout the repository
      uses: actions/checkout@v4
    # Prevent lxd-agent from getting restarted on apt upgrades.
    # https://warthogs.atlassian.net/browse/ISD-2139
    - name: Disable lxd-agent restart
      run: |
        mkdir -p /etc/needrestart/conf.d
        echo '$nrconf{override_rc}{qr(^lxd-agent.service$)} = 0;' | sudo tee /etc/needrestart/conf.d/lxdagent.conf
    - name: Download dependencies
      run: |
        set -xeu
        sudo DEBIAN_FRONTEND=noninteractive apt -y update
        sudo DEBIAN_FRONTEND=noninteractive apt install -y \
          sbuild \
          schroot \
          debootstrap \
          ubuntu-dev-tools \
          distro-info-data \
          dh-cargo \
          pkg-config \
          libssl-dev
    - uses: actions-rs/toolchain@v1
      with:
        profile: minimal
        toolchain: stable
        override: true
    - name: Vendor the dependencies
      run: |
        cargo install cargo-vendor-filterer
        ./debian/vendor-rust.sh
    - name: Generate checksums
      run: ./debian/generate_checksums.py
    - run: dpkg-buildpackage -us -uc -S
    - name: Setup sbuild and build the package
      run: |
        set -xeu
<<<<<<< HEAD
        mkdir -p ~/.cache/sbuild
        echo
        mmdebstrap --variant=buildd --components=main,restricted,universe noble ~/.cache/sbuild/noble-amd64.tar.zst
=======
>>>>>>> aa4efd89

        sudo sbuild-adduser $USER
        cp /usr/share/doc/sbuild/examples/example.sbuildrc /home/$USER/.sbuildrc

        sg sbuild -c "mk-sbuild plucky"

        PACKAGE_DSC=$(find ../ -name "*.dsc" | head -n 1)
        if [ -z "$PACKAGE_DSC" ]; then
          echo "No .dsc file found"
          exit 1
        fi
        echo "Running sbuild for $PACKAGE_DSC"
<<<<<<< HEAD
        sbuild $PACKAGE_DSC -d noble -v
    - run: lintian --pedantic --verbose
=======
        sg sbuild -c "sbuild $PACKAGE_DSC -d plucky -v --resolve-alternatives --no-clean-source --no-run-lintian"

        mv *.deb '${{ runner.temp }}'
    - run: lintian --pedantic --verbose
    - name: Archive artifacts
      uses: actions/upload-artifact@v4
      with:
        name: ci-debs-plucky
        path: '${{ runner.temp }}/*.deb'
        retention-days: 3
>>>>>>> aa4efd89
<|MERGE_RESOLUTION|>--- conflicted
+++ resolved
@@ -1,13 +1,13 @@
 name: Test build hwlib Rust package with sbuild
 on:
   push:
-    branches: [ 24.04 ]
+    branches: [ main ]
     paths:
       - client/**
       - Cargo.*
       - ".github/workflows/test_hwlib_debian_build.yaml"
   pull_request:
-    branches: [ 24.04 ]
+    branches: [ main ]
     paths:
       - client/**
       - Cargo.*
@@ -106,12 +106,6 @@
     - name: Setup sbuild and build the package
       run: |
         set -xeu
-<<<<<<< HEAD
-        mkdir -p ~/.cache/sbuild
-        echo
-        mmdebstrap --variant=buildd --components=main,restricted,universe noble ~/.cache/sbuild/noble-amd64.tar.zst
-=======
->>>>>>> aa4efd89
 
         sudo sbuild-adduser $USER
         cp /usr/share/doc/sbuild/examples/example.sbuildrc /home/$USER/.sbuildrc
@@ -124,10 +118,6 @@
           exit 1
         fi
         echo "Running sbuild for $PACKAGE_DSC"
-<<<<<<< HEAD
-        sbuild $PACKAGE_DSC -d noble -v
-    - run: lintian --pedantic --verbose
-=======
         sg sbuild -c "sbuild $PACKAGE_DSC -d plucky -v --resolve-alternatives --no-clean-source --no-run-lintian"
 
         mv *.deb '${{ runner.temp }}'
@@ -137,5 +127,4 @@
       with:
         name: ci-debs-plucky
         path: '${{ runner.temp }}/*.deb'
-        retention-days: 3
->>>>>>> aa4efd89
+        retention-days: 3