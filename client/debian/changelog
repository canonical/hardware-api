--- conflicted
+++ resolved
@@ -1,10 +1,3 @@
-<<<<<<< HEAD
-rust-hwlib (0.9.0~24.10~ppa3) oracular; urgency=medium
-
-  * Backport 0.9.0~ppa3 to oracular.
-
- -- Nadzeya Hutsko <nadzeya.hutsko@canonical.com>  Mon, 17 Feb 2025 15:37:15 +0200
-=======
 rust-hwlib (0.9.0~ppa8) questing; urgency=medium
 
   * Add integration tests to autopkgtests
@@ -12,9 +5,14 @@
   * Package the project for Questing 
 
  -- Nadzeya Hutsko <nadzeya.hutsko@canonical.com>  Thu, 01 May 2025 12:34:53 +0200
->>>>>>> 627900e4
 
-rust-hwlib (0.9.0~ppa3) plucky; urgency=medium
+rust-hwlib (0.9.0~24.10~ppa3) oracular; urgency=medium
+
+  * Backport 0.9.0~ppa3 to oracular.
+
+ -- Nadzeya Hutsko <nadzeya.hutsko@canonical.com>  Mon, 17 Feb 2025 15:37:15 +0200
+
+ust-hwlib (0.9.0~ppa3) plucky; urgency=medium
 
   * Don't output the request information in hwctl.
 
