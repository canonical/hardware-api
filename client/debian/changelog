<<<<<<< HEAD
rust-hwlib (0.9.0~24.04~ppa3) noble; urgency=medium

  * Backport 0.9.0~ppa3 to noble.

 -- Nadzeya Hutsko <nadzeya.hutsko@canonical.com>  Mon, 17 Feb 2025 15:48:36 +0200
=======
rust-hwlib (0.9.0~ppa8) questing; urgency=medium

  * Add integration tests to autopkgtests
  * Update debian/copyright to include vendored dependencies licenses
  * Package the project for Questing 

 -- Nadzeya Hutsko <nadzeya.hutsko@canonical.com>  Thu, 01 May 2025 12:34:53 +0200
>>>>>>> 627900e4

rust-hwlib (0.9.0~ppa3) plucky; urgency=medium

  * Don't output the request information in hwctl.

 -- Nadzeya Hutsko <nadzeya.hutsko@canonical.com>  Mon, 17 Feb 2025 12:50:15 +0100

rust-hwlib (0.9.0~24.04~ppa2) noble; urgency=medium

  * Backport 0.9.0~ppa2 to noble.

 -- Nadzeya Hutsko <nadzeya.hutsko@canonical.com>  Wed, 12 Feb 2025 12:46:39 +0200

rust-hwlib (0.9.0~ppa2) plucky; urgency=medium

  * Update cargo dependencies.
  * Pack the package for plucky release.

 -- Nadzeya Hutsko <nadzeya.hutsko@canonical.com>  Thu, 06 Feb 2025 11:40:16 +0100

rust-hwlib (0.9.0~ppa1) oracular; urgency=medium

  * Release 0.9.0 version of the client.
  * Fix error-handling in hwctl.

 -- Nadzeya Hutsko <nadzeya.hutsko@canonical.com>  Tue, 10 Dec 2024 16:40:46 +0200

rust-hwlib (0.0.1~24.04~ppa3) noble; urgency=medium

  * Backport 0.0.1~ppa3 to noble

 -- Nadzeya Hutsko <nadzeya.hutsko@canonical.com>  Mon, 09 Dec 2024 13:28:49 +0200

rust-hwlib (0.0.1~ppa3) oracular; urgency=medium

  * Provide both hwlib library and hwctl CLI tool.
  Add component tests for the hwlib code.

 -- Nadzeya Hutsko <nadzeya.hutsko@canonical.com>  Mon, 02 Dec 2024 13:45:06 +0200

rust-hwlib (0.0.1~24.04~ppa2) noble; urgency=medium

  * Backport 0.0.1~ppa2 to noble

 -- Nadzeya Hutsko <nadzeya.hutsko@canonical.com>  Tue, 15 Oct 2024 14:08:57 +0300

rust-hwlib (0.0.1~ppa2) oracular; urgency=medium

  * Add the hwlib implementation for collecting hardware data.

 -- Nadzeya Hutsko <nadzeya.hutsko@canonical.com>  Thu, 09 Oct 2024 15:45:08 +0300

rust-hwlib (0.0.1~24.04~ppa1) noble; urgency=medium

  * Backport 0.0.1~ppa1 to noble

 -- Nadzeya Hutsko <nadzeya.hutsko@canonical.com>  Wed, 10 Jul 2024 15:35:13 +0300

rust-hwlib (0.0.1~ppa1) oracular; urgency=medium

  * Publish the initial version of the hwlib for oracular

 -- Nadzeya Hutsko <nadzeya.hutsko@canonical.com>  Tue, 09 Jul 2024 15:10:14 +0300<|MERGE_RESOLUTION|>--- conflicted
+++ resolved
@@ -1,10 +1,3 @@
-<<<<<<< HEAD
-rust-hwlib (0.9.0~24.04~ppa3) noble; urgency=medium
-
-  * Backport 0.9.0~ppa3 to noble.
-
- -- Nadzeya Hutsko <nadzeya.hutsko@canonical.com>  Mon, 17 Feb 2025 15:48:36 +0200
-=======
 rust-hwlib (0.9.0~ppa8) questing; urgency=medium
 
   * Add integration tests to autopkgtests
@@ -12,7 +5,6 @@
   * Package the project for Questing 
 
  -- Nadzeya Hutsko <nadzeya.hutsko@canonical.com>  Thu, 01 May 2025 12:34:53 +0200
->>>>>>> 627900e4
 
 rust-hwlib (0.9.0~ppa3) plucky; urgency=medium
 
