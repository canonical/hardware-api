<<<<<<< HEAD
rust-hwlib (0.0.1~22.04~ppa3) jammy; urgency=medium

  * Backport 0.0.1~ppa3 to jammy

 -- Nadzeya Hutsko <nadzeya.hutsko@canonical.com>  Mon, 09 Dec 2024 13:56:16 +0200
=======
rust-hwlib (0.9.0~ppa2) plucky; urgency=medium

  * Update cargo dependencies.
  * Pack the package for plucky release.

 -- Nadzeya Hutsko <nadzeya.hutsko@canonical.com>  Thu, 06 Feb 2025 11:40:16 +0100

rust-hwlib (0.9.0~ppa1) oracular; urgency=medium

  * Release 0.9.0 version of the client.
  * Fix error-handling in hwctl.

 -- Nadzeya Hutsko <nadzeya.hutsko@canonical.com>  Tue, 10 Dec 2024 16:40:46 +0200
>>>>>>> aa4efd89

rust-hwlib (0.0.1~ppa3) oracular; urgency=medium

  * Provide both hwlib library and hwctl CLI tool.
  Add component tests for the hwlib code.

 -- Nadzeya Hutsko <nadzeya.hutsko@canonical.com>  Mon, 02 Dec 2024 13:45:06 +0200

rust-hwlib (0.0.1~22.04~ppa2) jammy; urgency=medium

  * Backport 0.0.1~ppa2 to jammy

 -- Nadzeya Hutsko <nadzeya.hutsko@canonical.com>  Tue, 15 Oct 2024 13:54:57 +0300

rust-hwlib (0.0.1~ppa2) oracular; urgency=medium

  * Add the hwlib implementation for collecting hardware data.

 -- Nadzeya Hutsko <nadzeya.hutsko@canonical.com>  Thu, 09 Oct 2024 15:45:08 +0300

rust-hwlib (0.0.1~22.04~ppa1) jammy; urgency=medium

  * Backport 0.0.1~ppa1 to jammy

 -- Nadzeya Hutsko <nadzeya.hutsko@canonical.com>  Wed, 10 Jul 2024 15:51:13 +0300

rust-hwlib (0.0.1~ppa1) oracular; urgency=medium

  * Publish the initial version of the hwlib for oracular

 -- Nadzeya Hutsko <nadzeya.hutsko@canonical.com>  Tue, 09 Jul 2024 15:10:14 +0300<|MERGE_RESOLUTION|>--- conflicted
+++ resolved
@@ -1,10 +1,3 @@
-<<<<<<< HEAD
-rust-hwlib (0.0.1~22.04~ppa3) jammy; urgency=medium
-
-  * Backport 0.0.1~ppa3 to jammy
-
- -- Nadzeya Hutsko <nadzeya.hutsko@canonical.com>  Mon, 09 Dec 2024 13:56:16 +0200
-=======
 rust-hwlib (0.9.0~ppa2) plucky; urgency=medium
 
   * Update cargo dependencies.
@@ -18,7 +11,12 @@
   * Fix error-handling in hwctl.
 
  -- Nadzeya Hutsko <nadzeya.hutsko@canonical.com>  Tue, 10 Dec 2024 16:40:46 +0200
->>>>>>> aa4efd89
+
+rust-hwlib (0.0.1~22.04~ppa3) jammy; urgency=medium
+
+  * Backport 0.0.1~ppa3 to jammy
+
+ -- Nadzeya Hutsko <nadzeya.hutsko@canonical.com>  Mon, 09 Dec 2024 13:56:16 +0200
 
 rust-hwlib (0.0.1~ppa3) oracular; urgency=medium
 
