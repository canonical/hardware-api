# ------------------------------------------------------------------
#
#    Copyright (C) 2025 Canonical Ltd.
#
#    This program is free software; you can redistribute it and/or
#    modify it under the terms of version 3 of the GNU General Public
#    License published by the Free Software Foundation.
#
# ------------------------------------------------------------------

abi <abi/4.0>,

include <tunables/global>

profile hwctl /usr/bin/hwctl {
  include <abstractions/base>
  include <abstractions/nameservice-strict>
  include <abstractions/openssl>
  include <abstractions/ssl_certs>

  network inet dgram,
  network inet6 dgram,
  network inet stream,
  network inet6 stream,
  network netlink raw,

  /sys/firmware/dmi/tables/* r,  # for collecting SMBIOS info
  /sys/devices/system/cpu/cpufreq/policy*/cpuinfo_max_freq r,
  /sys/fs/cgroup/**/cpu.max r,

  @{PROC}/version       r,
  @{PROC}/@{pid}/cgroup r,

  # for collecting OS information
<<<<<<< HEAD
  /usr/bin/kmod cx,
  /usr/bin/lsb_release Px -> lsb_release,
=======
  /usr/bin/{dpkg,kmod} cx,
  /etc/os-release      r,
>>>>>>> 42cd06c2

  profile kmod /usr/bin/kmod {
    include <abstractions/base>

    /usr/bin/kmod             r,
    @{PROC}/{cmdline,modules} r,
    @{sys}/module/**          r,  # for fetching kernel modules
  }

  include if exists <local/usr.bin.hwctl>
}<|MERGE_RESOLUTION|>--- conflicted
+++ resolved
@@ -32,13 +32,8 @@
   @{PROC}/@{pid}/cgroup r,
 
   # for collecting OS information
-<<<<<<< HEAD
   /usr/bin/kmod cx,
-  /usr/bin/lsb_release Px -> lsb_release,
-=======
-  /usr/bin/{dpkg,kmod} cx,
   /etc/os-release      r,
->>>>>>> 42cd06c2
 
   profile kmod /usr/bin/kmod {
     include <abstractions/base>
