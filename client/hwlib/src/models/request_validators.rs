--- conflicted
+++ resolved
@@ -140,16 +140,15 @@
         let model = system_info.product_name;
         let vendor = system_info.manufacturer;
 
-<<<<<<< HEAD
         let architecture = to_debian_architecture(ARCH)
             .with_context(|| format!("cannot parse architecture {ARCH:?}"))?
             .to_owned();
-        let os = OS::try_new(proc_version_filepath.as_path(), runner)?;
-=======
-        let architecture = get_architecture(runner)?;
-        let os = OS::try_new(&os_release_filepath, &proc_version_filepath, runner)
-            .context("cannot read OS release information")?;
->>>>>>> 42cd06c2
+        let os = OS::try_new(
+            &os_release_filepath,
+            proc_version_filepath.as_path(),
+            runner,
+        )
+        .context("cannot read OS release information")?;
         let pci_peripherals = Vec::new();
         let usb_peripherals = Vec::new();
 
@@ -279,26 +278,7 @@
             )
             .collect::<String>();
 
-        let mock_calls = vec![
-<<<<<<< HEAD
-            (
-                (constants::LSB_RELEASE, vec!["-c"]),
-                Ok(codename_str.as_str()),
-            ),
-            (
-                (constants::LSB_RELEASE, vec!["-i"]),
-                Ok("Distributor ID: Ubuntu\n"),
-            ),
-            (
-                (constants::LSB_RELEASE, vec!["-r"]),
-                Ok(release_str.as_str()),
-            ),
-            ((constants::LSMOD, vec![]), Ok(lsmod_output.as_str())),
-=======
-            ((constants::DPKG, vec!["--print-architecture"]), Ok("amd64")),
-            ((constants::LSMOD, Vec::new()), Ok(lsmod_output.as_str())),
->>>>>>> 42cd06c2
-        ];
+        let mock_calls = vec![((constants::LSMOD, Vec::new()), Ok(lsmod_output.as_str()))];
         let mock_runner = MockCommandRunner::new(mock_calls);
 
         let quoted_kernel_modules: Vec<_> = kernel_modules
