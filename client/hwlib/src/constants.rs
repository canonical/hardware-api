--- conflicted
+++ resolved
@@ -23,12 +23,7 @@
 pub const PROC_DEVICE_TREE_DIR_PATH: &str = "/proc/device-tree/";
 pub const PROC_VERSION_FILE_PATH: &str = "/proc/version";
 
-<<<<<<< HEAD
-pub const LSB_RELEASE: &str = "/usr/bin/lsb_release";
-=======
 // The os-release file path is defined in build.rs at build time
 pub const OS_RELEASE_FILE_PATH: &str = env!("OS_RELEASE_FILE_PATH");
 
-pub const DPKG: &str = "/usr/bin/dpkg";
->>>>>>> 42cd06c2
 pub const LSMOD: &str = "/usr/bin/lsmod";